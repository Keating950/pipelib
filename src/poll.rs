use crate::{Event, Pollable};
use libc::{c_int, nfds_t, pollfd};
use smallvec::SmallVec;
use std::{fmt, io, iter, mem};

/// `Poll` provides an interface for [libc::poll] that allows the monitoring of registered
/// [Reader](crate::Reader) and [Writer](crate::Writer) instances.
#[derive(Debug, Default)]
pub struct Poll {
    fds: SmallVec<[PollFd; Poll::POLL_STACK_CAPACITY]>,
    tokens: SmallVec<[Token; Poll::POLL_STACK_CAPACITY]>,
}

impl Poll {
    // Should be enough for the vast majority of use cases
    const POLL_STACK_CAPACITY: usize = 8;

    #[inline]
    pub fn new() -> Poll {
        Default::default()
    }

    /// Register a [Pollable] object for polling. `token` is later yielded by [Poll::events] along
    /// with each event to indicate which object the event applies to. Note that a caller may
    /// register multiple different pollable objects with the same token.
<<<<<<< HEAD
    #[inline]
    pub fn register<T: Pollable>(&mut self, fd: &T, token: Token, events: Event) {
=======
    pub fn register<T: Pollable>(&mut self, fd: &T, token: Token, events: Events) {
>>>>>>> 355dc78c
        self.fds.push(PollFd::new(fd.as_raw_fd(), events));
        self.tokens.push(token);
    }

    /// Polls the registered pipes. If the value of `timeout` is `None`, the call will return
    /// immediately.
    pub fn poll(&mut self, timeout: Option<u32>) -> io::Result<usize> {
        let timeout = timeout.unwrap_or(0) as i32;
        unsafe {
            let ptr = mem::transmute::<_, *mut pollfd>(self.fds.as_mut_ptr());
            match libc::poll(ptr, self.fds.len() as nfds_t, timeout) {
                n if n < 0 => Err(oserr!()),
                n => Ok(n as usize),
            }
        }
    }

    /// Iterates over events received in the last call to (poll)[Poll::poll]. Each event
    /// is yielded along with the token that the [Pollable] was registered with.
    #[inline]
    pub fn events(&mut self) -> impl Iterator<Item = (Token, Event)> + '_ {
        self.fds
            .iter_mut()
            .zip(&self.tokens)
            .flat_map(|(pfd, tok)| pfd.events().map(move |ev| (*tok, ev)))
    }
}

/* -------------------------------------------------------------- */

#[derive(Debug, Clone, Copy, PartialEq, Eq, PartialOrd, Ord, Hash)]
pub struct Token(pub usize);

impl From<Token> for usize {
    #[inline]
    fn from(tok: Token) -> Self {
        tok.0
    }
}

#[repr(transparent)]
pub(crate) struct PollFd(pollfd);

impl fmt::Debug for PollFd {
    fn fmt(&self, f: &mut fmt::Formatter<'_>) -> fmt::Result {
        write!(
            f,
            r#"PollFd {{ fd: {}, events: {}, revents: {} }}"#,
            self.0.fd, self.0.events, self.0.revents
        )
    }
}

impl PollFd {
    pub fn new(fd: c_int, events: Event) -> PollFd {
        PollFd(pollfd {
            fd,
            events: events.into(),
            revents: 0,
        })
    }

    pub fn events(&mut self) -> impl Iterator<Item = Event> {
        let revents = self.0.revents;
        self.0.revents = 0;
        let mut shift = 0;
        iter::from_fn(move || {
            loop {
                if shift < mem::size_of::<Event>() * 8 {
                    let event = revents & (1 << shift);
                    shift += 1;
                    if event != 0 {
                        return Some(Event::from_bits(event).unwrap());
                    }
                } else {
                    return None;
                }
            }
        })
    }
}

#[cfg(test)]
mod tests {
    use super::*;
    use std::io::prelude::*;

    #[test]
    fn test_pollfd_events() {
        let events = Event::POLLIN | Event::POLLERR | Event::POLLHUP;
        let mut pfd = PollFd::new(100, events);
        pfd.0.revents = events.into();
        let ev_vec: Vec<Event> = pfd.events().collect();
        assert_eq!(ev_vec.len(), 3);
        assert_eq!(ev_vec, vec![Event::POLLIN, Event::POLLERR, Event::POLLHUP]);
    }

    #[test]
    fn test_poll_events() {
        let mut poll = Poll::new();
        let (reader, mut writer) = crate::new().unwrap();
        poll.register(
            &reader,
            Token(0),
            Event::all_readable() | Event::all_error(),
        );
        poll.register(
            &writer,
            Token(1),
            Event::all_writable() | Event::all_error(),
        );
        assert_ok!(poll.poll(None));
        let (_, ev) = poll.events().nth(0).unwrap();
        assert!(ev.is_writable());
        writer.write(b"Hello").unwrap();
        assert_ok!(poll.poll(None));
        let (_, ev) = poll.events().nth(0).unwrap();
        assert!(ev.is_readable());
    }
}<|MERGE_RESOLUTION|>--- conflicted
+++ resolved
@@ -23,12 +23,7 @@
     /// Register a [Pollable] object for polling. `token` is later yielded by [Poll::events] along
     /// with each event to indicate which object the event applies to. Note that a caller may
     /// register multiple different pollable objects with the same token.
-<<<<<<< HEAD
-    #[inline]
     pub fn register<T: Pollable>(&mut self, fd: &T, token: Token, events: Event) {
-=======
-    pub fn register<T: Pollable>(&mut self, fd: &T, token: Token, events: Events) {
->>>>>>> 355dc78c
         self.fds.push(PollFd::new(fd.as_raw_fd(), events));
         self.tokens.push(token);
     }
